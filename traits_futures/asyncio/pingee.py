--- conflicted
+++ resolved
@@ -42,8 +42,7 @@
 
     def __init__(self, on_ping, event_loop):
         self._on_ping = on_ping
-<<<<<<< HEAD
-        self._event_loop = asyncio.get_event_loop()
+        self._event_loop = event_loop
 
     def _execute_ping_callback(self):
         """
@@ -52,9 +51,6 @@
         callback = getattr(self, "_on_ping", None)
         if callback is not None:
             callback()
-=======
-        self._event_loop = event_loop
->>>>>>> 46d9f260
 
     def connect(self):
         """
