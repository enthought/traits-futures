# Main-thread controller for background tasks.
from __future__ import absolute_import, print_function, unicode_literals

import concurrent.futures
import threading

from traits.api import (
    Bool, Enum, HasStrictTraits, HasTraits, Instance, on_trait_change,
    Property, Set)

from traits_futures.background_call import BackgroundCall
from traits_futures.background_iteration import BackgroundIteration
from traits_futures.background_progress import BackgroundProgress
from traits_futures.toolkit_support import message_router_class


# Executor states.

#: Executor is currently running (this is the initial state).
RUNNING = "running"

#: Executor has been requested to stop. In this state, no new
#: jobs can be submitted, and we're waiting for old ones to complete.
STOPPING = "stopping"

#: Executor is stopped.
STOPPED = "stopped"

#: Trait type representing the executor state.
ExecutorState = Enum(RUNNING, STOPPING, STOPPED)


class TraitsExecutor(HasStrictTraits):
    """
    Executor to initiate and manage background tasks.
    """
    #: Current state of this executor.
    state = ExecutorState

    #: Derived state: true if this executor is running; False if it's
    #: stopped or stopping.
    running = Property(Bool(), depends_on='state')

    #: Derived state: true if this executor is stopped and it's safe
    #: to dispose of related resources (like the thread pool).
    stopped = Property(Bool(), depends_on='state')

    def __init__(self, thread_pool=None, **traits):
        super(TraitsExecutor, self).__init__(**traits)

        if thread_pool is None:
            self._thread_pool = concurrent.futures.ThreadPoolExecutor(
                max_workers=4)
            self._own_thread_pool = True
        else:
            self._thread_pool = thread_pool
            self._own_thread_pool = False

    def submit_call(self, callable, *args, **kwargs):
        """
        Convenience function to submit a background call.

        Parameters
        ----------
        callable : an arbitrary callable
            Function to execute in the background.
        *args
            Positional arguments to pass to that function.
        **kwargs
            Named arguments to pass to that function.

        Returns
        -------
        future : CallFuture
            Object representing the state of the background call.
        """
        task = BackgroundCall(
            callable=callable,
            args=args,
            kwargs=kwargs,
        )
        return self.submit(task)

    def submit_iteration(self, callable, *args, **kwargs):
        """
        Convenience function to submit a background iteration.

        Parameters
        ----------
        callable : an arbitrary callable
            Function executed in the background to provide the iterable.
        *args
            Positional arguments to pass to that function.
        **kwargs
            Named arguments to pass to that function.

        Returns
        -------
        future : IterationFuture
            Object representing the state of the background iteration.
        """
        task = BackgroundIteration(
            callable=callable,
            args=args,
            kwargs=kwargs,
        )
        return self.submit(task)

    def submit_progress(self, callable, *args, **kwargs):
        """
        Convenience function to submit a background progress call.

        Parameters
        ----------
        callable : callable accepting a "progress" named argument
            Function executed in the background to provide the iterable. This
            should accept a "progress" named argument. The callable can then
            call the "progress" object to report progress.
        *args
            Positional arguments to pass to that function.
        **kwargs
            Named arguments to pass to that function. These should not include
            "progress".

        Returns
        -------
        future : ProgressFuture
            Object representing the state of the background task.
        """
        task = BackgroundProgress(
            callable=callable,
            args=args,
            kwargs=kwargs,
        )
        return self.submit(task)

    def submit(self, task):
        """
        Submit a task to the executor, and return the corresponding future.

        Parameters
        ----------
        task : BackgroundCall or BackgroundIteration
            The task to be executed.

        Returns
        -------
        future : CallFuture or IterationFuture
            Future for this task.
        """
        if not self.running:
            raise RuntimeError("Can't submit task unless executor is running.")

        sender, receiver = self._message_router.pipe()
        future, runner = task.future_and_callable(
            cancel_event=threading.Event(),
            message_sender=sender,
            message_receiver=receiver,
        )
        self._thread_pool.submit(runner)
        self._futures.add(future)
        return future

    def stop(self):
        """
        Initiate stop: cancel existing jobs and prevent new ones.
        """
        if not self.running:
            raise RuntimeError("Executor is not currently running.")

        # For consistency, we always go through the STOPPING state,
        # even if there are no jobs.
        self.state = STOPPING

        # Cancel any futures that aren't already cancelled.
        for future in self._futures:
            if future.cancellable:
                future.cancel()

        if not self._futures:
            self._stop()

    # Private traits #########################################################

    #: concurrent.futures.Executor instance providing the thread pool.
    _thread_pool = Instance(concurrent.futures.Executor)

    #: True if we own this thread pool (and are therefore responsible
    #: for shutting it down), else False.
    _own_thread_pool = Bool()

    #: Router providing message connections between background tasks
    #: and foreground futures.
    _message_router = Instance(HasTraits)

    #: Currently executing futures.
    _futures = Set()

    def _get_running(self):
        return self.state == RUNNING

    def _get_stopped(self):
        return self.state == STOPPED

    def __message_router_default(self):
<<<<<<< HEAD
        message_router = self._router_class()
        message_router.connect()
        return message_router
=======
        class_ = message_router_class()
        return class_()
>>>>>>> ff71a527

    @on_trait_change('_futures:_exiting')
    def _remove_future(self, future, name, new):
        self._futures.remove(future)
        # If we're in STOPPING state and the last future has just exited,
        # go to STOPPED state.
        if self.state == STOPPING and not self._futures:
            self._stop()

    def _stop(self):
        """
        Go to STOPPED state, and shut down thread pool if we own it.
        """
        assert self.state == STOPPING
        if self._own_thread_pool:
            self._thread_pool.shutdown()
        self._thread_pool = None

        # No workers left, so it should be safe to stop listening to them.
        self._message_router.disconnect()

        self.state = STOPPED<|MERGE_RESOLUTION|>--- conflicted
+++ resolved
@@ -203,14 +203,10 @@
         return self.state == STOPPED
 
     def __message_router_default(self):
-<<<<<<< HEAD
-        message_router = self._router_class()
+        router_class = message_router_class()
+        message_router = router_class()
         message_router.connect()
         return message_router
-=======
-        class_ = message_router_class()
-        return class_()
->>>>>>> ff71a527
 
     @on_trait_change('_futures:_exiting')
     def _remove_future(self, future, name, new):
