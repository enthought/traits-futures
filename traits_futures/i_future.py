--- conflicted
+++ resolved
@@ -29,29 +29,18 @@
         """
         Request cancellation of the background task.
 
-<<<<<<< HEAD
         For a future that has not yet completed and has not previously been
         cancelled, this method requests cancellation of the associated
         background task and returns ``True``. For a future that has already
         completed, or that has previously been cancelled, this method
         does nothing, and returns ``False``.
 
-=======
-        A task in ``WAITING`` or ``EXECUTING`` state will immediately be moved
-        to ``CANCELLING`` state. If the task is not in ``WAITING`` or
-        ``EXECUTING`` state, this function does nothing.
-
-        .. versionchanged:: 0.3.0
-
-           This method no longer raises for a task that isn't cancellable.
-           In previous versions, :exc:`RuntimeError` was raised.
-
->>>>>>> 37c259f6
         Returns
         -------
         cancelled : bool
-            True if the task was cancelled, False if the task was not
-            cancellable.
+            True if the task was cancellable and this call requested
+            cancellation, False if the task was not cancellable (in which case
+            this call did nothing).
         """
 
     @abc.abstractmethod
