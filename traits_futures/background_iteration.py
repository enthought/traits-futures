--- conflicted
+++ resolved
@@ -20,17 +20,11 @@
 from traits_futures.base_future import BaseFuture
 from traits_futures.exception_handling import marshal_exception
 from traits_futures.future_states import (
-    CANCELLABLE_STATES,
     CANCELLED,
     CANCELLING,
     COMPLETED,
-<<<<<<< HEAD
-=======
-    DONE_STATES,
     EXECUTING,
     FAILED,
-    FutureState,
->>>>>>> 25b9adaa
     WAITING,
 )
 from traits_futures.i_job_specification import IJobSpecification
