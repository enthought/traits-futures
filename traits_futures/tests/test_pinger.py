# (C) Copyright 2018-2020 Enthought, Inc., Austin, TX
# All rights reserved.
#
# This software is provided without warranty under the terms of the BSD
# license included in LICENSE.txt and may be redistributed only under
# the conditions described in the aforementioned license. The license
# is also available online at http://www.enthought.com/licenses/BSD.txt
#
# Thanks for using Enthought open source!

import contextlib
import queue
import threading
import unittest

from traits.api import (
    Event,
    HasStrictTraits,
    Instance,
    Int,
    List,
    on_trait_change,
)

from traits_futures.toolkit_support import toolkit

GuiTestAssistant = toolkit("gui_test_assistant:GuiTestAssistant")
Pingee = toolkit("pinger:Pingee")
Pinger = toolkit("pinger:Pinger")

#: Safety timeout, in seconds, for blocking operations, to prevent
#: the test suite from blocking indefinitely if something goes wrong.
SAFETY_TIMEOUT = 10.0


class BackgroundPinger:
    """
    Object allowing pings to be sent from a background thread to a given
    ping receiver.
    """

    def __init__(self, pingee):
        self.pingee = pingee

    def __enter__(self):
        self.ping_request_queue = queue.Queue()
        self.pinger_thread = threading.Thread(target=self._background_task)
        self.pinger_thread.start()
        return self

    def __exit__(self, *exc_info):
        self.ping_request_queue.put(None)
        self.pinger_thread.join(timeout=SAFETY_TIMEOUT)

    def ping(self, ping_count=1):
        """
        Method called from the main thread to request the background
        thread to send the given number of pings.

        Parameters
        ----------
        ping_count : int, optional
            Number of pings to send. Defaults to 1.
        """
        self.ping_request_queue.put(ping_count)

    def _background_task(self):
        """
        Code to be executed on the background thread.

        Waits for ping requests on the ping_request_queue, and then sends
        the appropriate number of pings to the pingee. Exits when the
        value ``None`` is placed on the request queue.
        """
        request_queue = self.ping_request_queue

        pinger = Pinger(self.pingee)
        pinger.connect()
        try:
            while True:
                # Timeout should only occur when something's gone wrong.
                ping_count = request_queue.get(timeout=SAFETY_TIMEOUT)
                if ping_count is None:
                    break
                for _ in range(ping_count):
                    pinger.ping()
        finally:
            pinger.disconnect()


class PingListener(HasStrictTraits):
    """
    Listener providing an observable callback for the pingee.
    """

    #: The actual pingee as provided by Traits Futures.
    pingee = Instance(Pingee)

    #: Event fired every time a ping is received.
    ping = Event()

    #: Total number of pings received.
    ping_count = Int(0)

<<<<<<< HEAD
=======
    def __enter__(self):
        self.connect()
        return self

    def __exit__(self, *exc_info):
        self.disconnect()

>>>>>>> 043ec674
    def connect(self):
        self.pingee = Pingee(on_ping=lambda: setattr(self, "ping", True))
        self.pingee.connect()

    def disconnect(self):
        self.pingee.disconnect()
        self.pingee = None

    def _ping_fired(self):
        self.ping_count += 1

<<<<<<< HEAD
=======

class MultipleListeners(HasStrictTraits):
    """
    Listener for PingListeners, accumulating pings from all listeners.
    """

    # The individual PingListeners to listen to.
    listeners = List(Instance(PingListener))

    #: Event fired every time a ping is received.
    ping = Event()

    #: Total number of pings received from all listeners.
    ping_count = Int(0)

    def _ping_fired(self):
        self.ping_count += 1

    @on_trait_change("listeners:ping")
    def _transmit_ping(self):
        self.ping = True

>>>>>>> 043ec674

class TestPinger(GuiTestAssistant, unittest.TestCase):
    def setUp(self):
        GuiTestAssistant.setUp(self)
        self.listener = PingListener()
        self.listener.connect()

    def tearDown(self):
        self.listener.disconnect()
        del self.listener
        GuiTestAssistant.tearDown(self)

    def test_single_background_ping(self):
        self.assertEqual(self.listener.ping_count, 0)

        with BackgroundPinger(self.listener.pingee) as pinger:
            pinger.ping()
            self.assertEventuallyPinged()

        self.assertEqual(self.listener.ping_count, 1)

    def test_multiple_background_pings(self):
        self.assertEqual(self.listener.ping_count, 0)

        with BackgroundPinger(self.listener.pingee) as pinger:
            pinger.ping(3)
            pinger.ping(4)
            self.assertEventuallyPinged(ping_count=7)

        self.assertEqual(self.listener.ping_count, 7)

    def test_multiple_background_pingers(self):
        self.assertEqual(self.listener.ping_count, 0)

        with contextlib.ExitStack() as stack:
            pingers = [
                stack.enter_context(BackgroundPinger(self.listener.pingee))
                for _ in range(5)
            ]

            for pinger in pingers:
                pinger.ping(3)

            self.assertEventuallyPinged(ping_count=15)

        self.assertEqual(self.listener.ping_count, 15)

    def test_multiple_pingees(self):
        with PingListener() as listener1:
            with PingListener() as listener2:
                listeners = MultipleListeners(listeners=[listener1, listener2])
                with BackgroundPinger(listener1.pingee) as pinger1:
                    with BackgroundPinger(listener2.pingee) as pinger2:
                        pinger1.ping(3)
                        pinger2.ping(4)

                self.run_until(
                    listeners, "ping", lambda obj: obj.ping_count >= 7
                )

        self.assertEqual(listener1.ping_count, 3)
        self.assertEqual(listener2.ping_count, 4)

    def test_background_threads_finish_before_event_loop_starts(self):
        # Previous tests keep the background threads running until we've
        # received the expected number of pings. But that shouldn't be
        # necessary.
        self.assertEqual(self.listener.ping_count, 0)

        with contextlib.ExitStack() as stack:
            pingers = [
                stack.enter_context(BackgroundPinger(self.listener.pingee))
                for _ in range(5)
            ]

            for pinger in pingers:
                pinger.ping(3)

        # Delete all resources associated to the pingers.
        del pingers, stack

        # Note: threads have all already completed and exited before we start
        # running the event loop.
        self.assertEventuallyPinged(ping_count=15)
        self.assertEqual(self.listener.ping_count, 15)

    def assertEventuallyPinged(self, ping_count=1):
        """
        Assert that we eventually receive at least some number of pings.

        Runs the event loop until either timeout or the expected number
        of pings is received.

        Parameters
        ----------
        ping_count : int
            The expected number of pings to receive.
        """

        self.run_until(
            self.listener,
            "ping_count",
            lambda listener: listener.ping_count >= ping_count,
        )<|MERGE_RESOLUTION|>--- conflicted
+++ resolved
@@ -102,8 +102,6 @@
     #: Total number of pings received.
     ping_count = Int(0)
 
-<<<<<<< HEAD
-=======
     def __enter__(self):
         self.connect()
         return self
@@ -111,7 +109,6 @@
     def __exit__(self, *exc_info):
         self.disconnect()
 
->>>>>>> 043ec674
     def connect(self):
         self.pingee = Pingee(on_ping=lambda: setattr(self, "ping", True))
         self.pingee.connect()
@@ -123,8 +120,6 @@
     def _ping_fired(self):
         self.ping_count += 1
 
-<<<<<<< HEAD
-=======
 
 class MultipleListeners(HasStrictTraits):
     """
@@ -147,7 +142,6 @@
     def _transmit_ping(self):
         self.ping = True
 
->>>>>>> 043ec674
 
 class TestPinger(GuiTestAssistant, unittest.TestCase):
     def setUp(self):
