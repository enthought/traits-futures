# (C) Copyright 2018-2021 Enthought, Inc., Austin, TX
# All rights reserved.
#
# This software is provided without warranty under the terms of the BSD
# license included in LICENSE.txt and may be redistributed only under
# the conditions described in the aforementioned license. The license
# is also available online at http://www.enthought.com/licenses/BSD.txt
#
# Thanks for using Enthought open source!

"""
Tests for the TraitsExecutor class.
"""
import contextlib
import unittest

from traits.api import Bool

from traits_futures.api import MultithreadingContext, TraitsExecutor
from traits_futures.testing.gui_test_assistant import GuiTestAssistant
from traits_futures.tests.traits_executor_tests import (
    ExecutorListener,
    TraitsExecutorTests,
)


class TrackingTraitsExecutor(TraitsExecutor):
    """
    Version of TraitsExecutor that keeps track of whether the default
    methods have been called, for testing purposes.
    """

    #: Have we created a message router?
    _message_router_created = Bool(False)

    def __message_router_default(self):
        self._message_router_created = True
        return TraitsExecutor._TraitsExecutor__message_router_default(self)

    #: Have we created a context?
    _context_created = Bool(False)

    def __context_default(self):
        self._context_created = True
        return TraitsExecutor._TraitsExecutor__context_default(self)


class TestTraitsExecutorCreation(GuiTestAssistant, unittest.TestCase):
    def setUp(self):
        GuiTestAssistant.setUp(self)
<<<<<<< HEAD
        self._context = MultithreadingContext(toolkit=self._toolkit)
=======
        self._context = MultithreadingContext(gui_context=self._gui_context)
>>>>>>> 95356c8c

    def tearDown(self):
        self._context.close()
        GuiTestAssistant.tearDown(self)

    def test_max_workers(self):
        executor = TraitsExecutor(max_workers=11, context=self._context)
        self.assertEqual(executor._worker_pool._max_workers, 11)
        executor.stop()
        self.wait_until_stopped(executor)

    def test_max_workers_mutually_exclusive_with_worker_pool(self):
        with self.temporary_worker_pool() as worker_pool:
            with self.assertRaises(TypeError):
                TraitsExecutor(
                    worker_pool=worker_pool,
                    max_workers=11,
                    context=self._context,
                )

    def test_default_context(self):
        with self.temporary_executor() as executor:
            self.assertIsInstance(executor._context, MultithreadingContext)

    def test_externally_supplied_context(self):
<<<<<<< HEAD
        context = MultithreadingContext(toolkit=self._toolkit)
=======
        context = MultithreadingContext(gui_context=self._gui_context)
>>>>>>> 95356c8c
        try:
            with self.temporary_executor(context=context) as executor:
                self.assertIs(executor._context, context)
            self.assertFalse(context.closed)
        finally:
            context.close()

    def test_owned_context_closed_at_executor_stop(self):
        with self.temporary_executor() as executor:
            context = executor._context
            self.assertFalse(context.closed)
        self.assertTrue(context.closed)

    def test_owned_worker_pool(self):
        executor = TraitsExecutor(context=self._context)
        worker_pool = executor._worker_pool

        executor.stop()
        self.wait_until_stopped(executor)

        # Check that the internally-created worker pool has been shut down.
        with self.assertRaises(RuntimeError):
            worker_pool.submit(int)

    def test_thread_pool_argument_deprecated(self):
        with self.temporary_worker_pool() as worker_pool:
            with self.assertWarns(DeprecationWarning) as warning_info:
                executor = TraitsExecutor(
                    thread_pool=worker_pool, context=self._context
                )
            executor.stop()
            self.wait_until_stopped(executor)

        # Check we're using the right stack level in the warning.
        _, _, this_module = __name__.rpartition(".")
        self.assertIn(this_module, warning_info.filename)

    def test_shared_worker_pool(self):
        with self.temporary_worker_pool() as worker_pool:
            executor = TraitsExecutor(
                worker_pool=worker_pool, context=self._context
            )
            executor.stop()
            self.wait_until_stopped(executor)

            # Check that the the shared worker pool is still usable.
            cf_future = worker_pool.submit(int)
            self.assertEqual(cf_future.result(), 0)

    def test_no_objects_created_at_shutdown(self):
        # An executor that has no jobs submitted to it should not
        # need to instantiate either the context or the message router.
        with self.temporary_worker_pool() as worker_pool:
            executor = TrackingTraitsExecutor(worker_pool=worker_pool)
            executor.stop()
            self.wait_until_stopped(executor)

        self.assertFalse(
            executor._message_router_created,
            msg="Message router unexpectedly created",
        )
        self.assertFalse(
            executor._context_created,
            msg="Context unexpectedly created",
        )

    def wait_until_stopped(self, executor):
        """
        Wait for the executor to reach STOPPED state.
        """
        self.run_until(executor, "stopped", lambda executor: executor.stopped)

    @contextlib.contextmanager
    def temporary_worker_pool(self):
        """
        Create a worker pool that's shut down at the end of the with block.
        """
        worker_pool = self._context.worker_pool(max_workers=4)
        try:
            yield worker_pool
        finally:
            worker_pool.shutdown()

    @contextlib.contextmanager
    def temporary_executor(self, **kwds):
        """
        Create a temporary TraitsExecutor, and shut it down properly after use.
        """
        executor = TraitsExecutor(**kwds)
        try:
            yield executor
        finally:
            executor.stop()
            self.wait_until_stopped(executor)


class TestTraitsExecutor(
    GuiTestAssistant, TraitsExecutorTests, unittest.TestCase
):
    def setUp(self):
        GuiTestAssistant.setUp(self)
<<<<<<< HEAD
        self._context = MultithreadingContext(toolkit=self._toolkit)
=======
        self._context = MultithreadingContext(gui_context=self._gui_context)
>>>>>>> 95356c8c
        self.executor = TraitsExecutor(context=self._context)
        self.listener = ExecutorListener(executor=self.executor)

    def tearDown(self):
        del self.listener
        if not self.executor.stopped:
            self.executor.stop()
            self.wait_until_stopped(self.executor)
        del self.executor
        self._context.close()
        del self._context
        GuiTestAssistant.tearDown(self)<|MERGE_RESOLUTION|>--- conflicted
+++ resolved
@@ -48,11 +48,7 @@
 class TestTraitsExecutorCreation(GuiTestAssistant, unittest.TestCase):
     def setUp(self):
         GuiTestAssistant.setUp(self)
-<<<<<<< HEAD
-        self._context = MultithreadingContext(toolkit=self._toolkit)
-=======
         self._context = MultithreadingContext(gui_context=self._gui_context)
->>>>>>> 95356c8c
 
     def tearDown(self):
         self._context.close()
@@ -78,11 +74,7 @@
             self.assertIsInstance(executor._context, MultithreadingContext)
 
     def test_externally_supplied_context(self):
-<<<<<<< HEAD
-        context = MultithreadingContext(toolkit=self._toolkit)
-=======
         context = MultithreadingContext(gui_context=self._gui_context)
->>>>>>> 95356c8c
         try:
             with self.temporary_executor(context=context) as executor:
                 self.assertIs(executor._context, context)
@@ -184,11 +176,7 @@
 ):
     def setUp(self):
         GuiTestAssistant.setUp(self)
-<<<<<<< HEAD
-        self._context = MultithreadingContext(toolkit=self._toolkit)
-=======
         self._context = MultithreadingContext(gui_context=self._gui_context)
->>>>>>> 95356c8c
         self.executor = TraitsExecutor(context=self._context)
         self.listener = ExecutorListener(executor=self.executor)
 
