--- conflicted
+++ resolved
@@ -24,12 +24,8 @@
     CANCELLED,
     CANCELLING,
     EXECUTING,
-<<<<<<< HEAD
+    ExecutorState,
     MultithreadingContext,
-    TraitsExecutor,
-=======
->>>>>>> 8e6f97f9
-    ExecutorState,
     RUNNING,
     STOPPED,
     STOPPING,
