# (C) Copyright 2018-2021 Enthought, Inc., Austin, TX
# All rights reserved.
#
# This software is provided without warranty under the terms of the BSD
# license included in LICENSE.txt and may be redistributed only under
# the conditions described in the aforementioned license. The license
# is also available online at http://www.enthought.com/licenses/BSD.txt
#
# Thanks for using Enthought open source!

"""
Tests for the TraitsExecutor class.
"""
import contextlib
import unittest

from traits_futures.api import (
    MultiprocessingContext,
    MultithreadingContext,
    TraitsExecutor,
)
from traits_futures.testing.gui_test_assistant import GuiTestAssistant
from traits_futures.tests.traits_executor_tests import (
    ExecutorListener,
    TraitsExecutorTests,
)


class TestTraitsExecutorCreation(GuiTestAssistant, unittest.TestCase):
    def setUp(self):
        GuiTestAssistant.setUp(self)
<<<<<<< HEAD
        self._context = MultiprocessingContext(toolkit=self._toolkit)
=======
        self._context = MultiprocessingContext(gui_context=self._gui_context)
>>>>>>> 95356c8c

    def tearDown(self):
        if hasattr(self, "executor"):
            self.executor.stop()
            self.wait_until_stopped(self.executor)
            del self.executor
        self._context.close()
        GuiTestAssistant.tearDown(self)

    def test_max_workers(self):
        executor = TraitsExecutor(max_workers=11, context=self._context)
        self.assertEqual(executor._worker_pool._max_workers, 11)
        executor.stop()
        self.wait_until_stopped(executor)

    def test_max_workers_mutually_exclusive_with_worker_pool(self):
        with self.temporary_worker_pool() as worker_pool:
            with self.assertRaises(TypeError):
                TraitsExecutor(
                    worker_pool=worker_pool,
                    max_workers=11,
                    context=self._context,
                )

    def test_default_context(self):
        with self.temporary_executor() as executor:
            self.assertIsInstance(executor._context, MultithreadingContext)

    def test_externally_supplied_context(self):
<<<<<<< HEAD
        context = MultiprocessingContext(toolkit=self._toolkit)
=======
        context = MultiprocessingContext(gui_context=self._gui_context)
>>>>>>> 95356c8c
        try:
            with self.temporary_executor(context=context) as executor:
                self.assertIs(executor._context, context)
            self.assertFalse(context.closed)
        finally:
            context.close()

    def test_owned_context_closed_at_executor_stop(self):
        with self.temporary_executor() as executor:
            context = executor._context
            self.assertFalse(context.closed)
        self.assertTrue(context.closed)

    def test_owned_worker_pool(self):
        executor = TraitsExecutor(context=self._context)
        worker_pool = executor._worker_pool

        executor.stop()
        self.wait_until_stopped(executor)

        # Check that the internally-created worker pool has been shut down.
        with self.assertRaises(RuntimeError):
            worker_pool.submit(int)

    def test_thread_pool_argument_deprecated(self):
        with self.temporary_worker_pool() as worker_pool:
            with self.assertWarns(DeprecationWarning) as warning_info:
                executor = TraitsExecutor(
                    thread_pool=worker_pool, context=self._context
                )
            executor.stop()
            self.wait_until_stopped(executor)

        # Check we're using the right stack level in the warning.
        _, _, this_module = __name__.rpartition(".")
        self.assertIn(this_module, warning_info.filename)

    def test_shared_worker_pool(self):
        with self.temporary_worker_pool() as worker_pool:
            executor = TraitsExecutor(
                worker_pool=worker_pool, context=self._context
            )
            executor.stop()
            self.wait_until_stopped(executor)

            # Check that the the shared worker pool is still usable.
            cf_future = worker_pool.submit(int)
            self.assertEqual(cf_future.result(), 0)

    def wait_until_stopped(self, executor):
        """
        Wait for the executor to reach STOPPED state.
        """
        self.run_until(executor, "stopped", lambda executor: executor.stopped)

    @contextlib.contextmanager
    def temporary_worker_pool(self):
        """
        Create a worker pool that's shut down at the end of the with block.
        """
        worker_pool = self._context.worker_pool(max_workers=4)
        try:
            yield worker_pool
        finally:
            worker_pool.shutdown()

    @contextlib.contextmanager
    def temporary_executor(self, **kwds):
        """
        Create a temporary TraitsExecutor, and shut it down properly after use.
        """
        executor = TraitsExecutor(**kwds)
        try:
            yield executor
        finally:
            executor.stop()
            self.wait_until_stopped(executor)


class TestTraitsExecutor(
    GuiTestAssistant, TraitsExecutorTests, unittest.TestCase
):
    def setUp(self):
        GuiTestAssistant.setUp(self)
<<<<<<< HEAD
        self._context = MultiprocessingContext(toolkit=self._toolkit)
=======
        self._context = MultiprocessingContext(gui_context=self._gui_context)
>>>>>>> 95356c8c
        self.executor = TraitsExecutor(context=self._context)
        self.listener = ExecutorListener(executor=self.executor)

    def tearDown(self):
        del self.listener
        if not self.executor.stopped:
            self.executor.stop()
            self.wait_until_stopped(self.executor)
        del self.executor
        self._context.close()
        del self._context
        GuiTestAssistant.tearDown(self)<|MERGE_RESOLUTION|>--- conflicted
+++ resolved
@@ -29,11 +29,7 @@
 class TestTraitsExecutorCreation(GuiTestAssistant, unittest.TestCase):
     def setUp(self):
         GuiTestAssistant.setUp(self)
-<<<<<<< HEAD
-        self._context = MultiprocessingContext(toolkit=self._toolkit)
-=======
         self._context = MultiprocessingContext(gui_context=self._gui_context)
->>>>>>> 95356c8c
 
     def tearDown(self):
         if hasattr(self, "executor"):
@@ -63,11 +59,7 @@
             self.assertIsInstance(executor._context, MultithreadingContext)
 
     def test_externally_supplied_context(self):
-<<<<<<< HEAD
-        context = MultiprocessingContext(toolkit=self._toolkit)
-=======
         context = MultiprocessingContext(gui_context=self._gui_context)
->>>>>>> 95356c8c
         try:
             with self.temporary_executor(context=context) as executor:
                 self.assertIs(executor._context, context)
@@ -152,11 +144,7 @@
 ):
     def setUp(self):
         GuiTestAssistant.setUp(self)
-<<<<<<< HEAD
-        self._context = MultiprocessingContext(toolkit=self._toolkit)
-=======
         self._context = MultiprocessingContext(gui_context=self._gui_context)
->>>>>>> 95356c8c
         self.executor = TraitsExecutor(context=self._context)
         self.listener = ExecutorListener(executor=self.executor)
 
