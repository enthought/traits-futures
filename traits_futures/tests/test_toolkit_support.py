# (C) Copyright 2018-2021 Enthought, Inc., Austin, TX
# All rights reserved.
#
# This software is provided without warranty under the terms of the BSD
# license included in LICENSE.txt and may be redistributed only under
# the conditions described in the aforementioned license. The license
# is also available online at http://www.enthought.com/licenses/BSD.txt
#
# Thanks for using Enthought open source!

import unittest

<<<<<<< HEAD
from traits_futures.toolkit_support import lazy_toolkit
=======
try:
    # importlib.metadata only exists from Python 3.8 onwards. For earlier
    # versions of Python, we use the PyPI package instead.
    import importlib.metadata as importlib_metadata
except ImportError:
    import importlib_metadata

from pyface.base_toolkit import Toolkit

from traits_futures.testing.api import requires_qt, requires_wx
from traits_futures.toolkit_support import toolkit
>>>>>>> 7fee0891

#: Name of the setuptools entry point group for Traits Futures toolkits
TOOLKIT_ENTRY_POINT_GROUP = "traits_futures.toolkits"


class TestToolkitSupport(unittest.TestCase):
<<<<<<< HEAD
    def test_event_loop_helper(self):
        event_loop_helper = lazy_toolkit.event_loop_helper()
        self.assertTrue(hasattr(event_loop_helper, "run_until"))

    def test_pinger_class(self):
        pingee = lazy_toolkit.pingee(on_ping=lambda: None)
        pinger = pingee.pinger()
        self.assertTrue(hasattr(pinger, "ping"))
=======
    def test_asyncio_entry_point(self):
        entry_points = self.toolkit_entry_points("asyncio")
        self.assertEqual(len(entry_points), 1)
        entry_point = entry_points[0]
        toolkit = entry_point.load()
        self.assertIsInstance(toolkit, Toolkit)

    def test_null_entry_point(self):
        entry_points = self.toolkit_entry_points("null")
        self.assertEqual(len(entry_points), 1)
        entry_point = entry_points[0]
        toolkit = entry_point.load()
        self.assertIsInstance(toolkit, Toolkit)

    @requires_wx
    def test_wx_entry_point(self):
        entry_points = self.toolkit_entry_points("wx")
        self.assertEqual(len(entry_points), 1)
        entry_point = entry_points[0]
        toolkit = entry_point.load()
        self.assertIsInstance(toolkit, Toolkit)

    @requires_qt
    def test_qt4_entry_point(self):
        entry_points = self.toolkit_entry_points("qt4")
        self.assertEqual(len(entry_points), 1)
        entry_point = entry_points[0]
        toolkit = entry_point.load()
        self.assertIsInstance(toolkit, Toolkit)

    @requires_qt
    def test_qt_entry_point(self):
        entry_points = self.toolkit_entry_points("qt")
        self.assertEqual(len(entry_points), 1)
        entry_point = entry_points[0]
        toolkit = entry_point.load()
        self.assertIsInstance(toolkit, Toolkit)

    def test_gui_test_assistant(self):
        GuiTestAssistant = toolkit("gui_test_assistant:GuiTestAssistant")
        test_assistant = GuiTestAssistant()
        self.assertTrue(hasattr(test_assistant, "run_until"))

    def test_pinger_class(self):
        Pinger = toolkit("pinger:Pinger")
        Pingee = toolkit("pinger:Pingee")

        pingee = Pingee(on_ping=lambda: None)
        pinger = Pinger(pingee=pingee)
        self.assertTrue(hasattr(pinger, "ping"))

    # Helper functions

    def toolkit_entry_points(self, name):
        """
        Return all entry points for the "traits_futures.toolkits" toolkit
        with the given name.
        """
        return [
            entry_point
            for entry_point in importlib_metadata.entry_points()[
                TOOLKIT_ENTRY_POINT_GROUP
            ]
            if entry_point.name == name
        ]
>>>>>>> 7fee0891
<|MERGE_RESOLUTION|>--- conflicted
+++ resolved
@@ -10,9 +10,6 @@
 
 import unittest
 
-<<<<<<< HEAD
-from traits_futures.toolkit_support import lazy_toolkit
-=======
 try:
     # importlib.metadata only exists from Python 3.8 onwards. For earlier
     # versions of Python, we use the PyPI package instead.
@@ -23,24 +20,13 @@
 from pyface.base_toolkit import Toolkit
 
 from traits_futures.testing.api import requires_qt, requires_wx
-from traits_futures.toolkit_support import toolkit
->>>>>>> 7fee0891
+from traits_futures.toolkit_support import lazy_toolkit
 
 #: Name of the setuptools entry point group for Traits Futures toolkits
 TOOLKIT_ENTRY_POINT_GROUP = "traits_futures.toolkits"
 
 
 class TestToolkitSupport(unittest.TestCase):
-<<<<<<< HEAD
-    def test_event_loop_helper(self):
-        event_loop_helper = lazy_toolkit.event_loop_helper()
-        self.assertTrue(hasattr(event_loop_helper, "run_until"))
-
-    def test_pinger_class(self):
-        pingee = lazy_toolkit.pingee(on_ping=lambda: None)
-        pinger = pingee.pinger()
-        self.assertTrue(hasattr(pinger, "ping"))
-=======
     def test_asyncio_entry_point(self):
         entry_points = self.toolkit_entry_points("asyncio")
         self.assertEqual(len(entry_points), 1)
@@ -79,17 +65,13 @@
         toolkit = entry_point.load()
         self.assertIsInstance(toolkit, Toolkit)
 
-    def test_gui_test_assistant(self):
-        GuiTestAssistant = toolkit("gui_test_assistant:GuiTestAssistant")
-        test_assistant = GuiTestAssistant()
-        self.assertTrue(hasattr(test_assistant, "run_until"))
+    def test_event_loop_helper(self):
+        event_loop_helper = lazy_toolkit.event_loop_helper()
+        self.assertTrue(hasattr(event_loop_helper, "run_until"))
 
     def test_pinger_class(self):
-        Pinger = toolkit("pinger:Pinger")
-        Pingee = toolkit("pinger:Pingee")
-
-        pingee = Pingee(on_ping=lambda: None)
-        pinger = Pinger(pingee=pingee)
+        pingee = lazy_toolkit.pingee(on_ping=lambda: None)
+        pinger = pingee.pinger()
         self.assertTrue(hasattr(pinger, "ping"))
 
     # Helper functions
@@ -105,5 +87,4 @@
                 TOOLKIT_ENTRY_POINT_GROUP
             ]
             if entry_point.name == name
-        ]
->>>>>>> 7fee0891
+        ]