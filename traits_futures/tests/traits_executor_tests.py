--- conflicted
+++ resolved
@@ -63,7 +63,6 @@
     return arg1, arg2, kwd1, kwd2
 
 
-<<<<<<< HEAD
 def slow_call(starting, stopping):
     """Target background task used to check waiting behaviour of 'shutdown'.
 
@@ -76,8 +75,6 @@
     stopping.set()
 
 
-=======
->>>>>>> 8a272431
 def wait_for_event(started, event, timeout):
     """Wait for an event, and raise if it doesn't occur within a timeout.
 
