# (C) Copyright 2018-2021 Enthought, Inc., Austin, TX
# All rights reserved.
#
# This software is provided without warranty under the terms of the BSD
# license included in LICENSE.txt and may be redistributed only under
# the conditions described in the aforementioned license. The license
# is also available online at http://www.enthought.com/licenses/BSD.txt
#
# Thanks for using Enthought open source!

"""
Tests for the MultiprocessingRouter class.
"""

import unittest

from traits_futures.multiprocessing_context import MultiprocessingContext
from traits_futures.testing.gui_test_assistant import GuiTestAssistant
from traits_futures.tests.i_message_router_tests import IMessageRouterTests


class TestMultiprocessingRouter(
    GuiTestAssistant, IMessageRouterTests, unittest.TestCase
):
    """
    Test that MultiprocessingRouter implements the IMessageRouter interface.
    """

    #: Factory providing the parallelism context
    def context_factory(self):
<<<<<<< HEAD
        return MultiprocessingContext(toolkit=self._toolkit)
=======
        return MultiprocessingContext(gui_context=self._gui_context)
>>>>>>> 95356c8c

    def setUp(self):
        GuiTestAssistant.setUp(self)
        IMessageRouterTests.setUp(self)

    def tearDown(self):
        IMessageRouterTests.tearDown(self)
        GuiTestAssistant.tearDown(self)<|MERGE_RESOLUTION|>--- conflicted
+++ resolved
@@ -28,11 +28,7 @@
 
     #: Factory providing the parallelism context
     def context_factory(self):
-<<<<<<< HEAD
-        return MultiprocessingContext(toolkit=self._toolkit)
-=======
         return MultiprocessingContext(gui_context=self._gui_context)
->>>>>>> 95356c8c
 
     def setUp(self):
         GuiTestAssistant.setUp(self)
