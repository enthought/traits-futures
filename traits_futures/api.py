--- conflicted
+++ resolved
@@ -25,13 +25,10 @@
     FutureState,
     WAITING,
 )
-<<<<<<< HEAD
 from traits_futures.i_future import IFuture
 from traits_futures.i_job_specification import IJobSpecification
-=======
 from traits_futures.i_parallel_context import IParallelContext
 from traits_futures.multithreading_context import MultithreadingContext
->>>>>>> c7e90bfe
 from traits_futures.traits_executor import (
     ExecutorState,
     RUNNING,
@@ -64,14 +61,11 @@
     "submit_call",
     "submit_iteration",
     "submit_progress",
-<<<<<<< HEAD
     # IJobSpecification: interface for creating new job types
     "IJobSpecification",
     # IFuture: interface for futures
     "IFuture",
-=======
     # Contexts
     "IParallelContext",
     "MultithreadingContext",
->>>>>>> c7e90bfe
 ]