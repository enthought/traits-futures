--- conflicted
+++ resolved
@@ -55,14 +55,11 @@
     "RUNNING",
     "STOPPING",
     "STOPPED",
-<<<<<<< HEAD
-    # Contexts
-    "IParallelContext",
-    "MultithreadingContext",
-=======
     # Convenience submission functions for job types that we define
     "submit_call",
     "submit_iteration",
     "submit_progress",
->>>>>>> 43a73c4c
+    # Contexts
+    "IParallelContext",
+    "MultithreadingContext",
 ]