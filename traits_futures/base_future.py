# (C) Copyright 2018-2021 Enthought, Inc., Austin, TX
# All rights reserved.
#
# This software is provided without warranty under the terms of the BSD
# license included in LICENSE.txt and may be redistributed only under
# the conditions described in the aforementioned license. The license
# is also available online at http://www.enthought.com/licenses/BSD.txt
#
# Thanks for using Enthought open source!

"""
Base class providing common pieces of the Future machinery.
"""

import logging

from traits.api import (
    Any,
    Bool,
    Callable,
    Enum,
    HasRequiredTraits,
    observe,
    Property,
    Str,
    Tuple,
)

from traits_futures.exception_handling import marshal_exception
from traits_futures.future_states import (
    CANCELLABLE_STATES,
    CANCELLED,
    CANCELLING,
    COMPLETED,
    DONE_STATES,
    EXECUTING,
    FAILED,
    FutureState,
    WAITING,
)
from traits_futures.i_future import IFuture

logger = logging.getLogger(__name__)

# Messages sent by the BaseTask, and interpreted by BaseFuture.

#: Custom message from the future. The argument is a pair
#: (message_type, message_args); the message type and message args
#: are interpreted by the future.
SENT = "sent"

#: Control message sent when the callable is abandoned before execution.
ABANDONED = "abandoned"

#: Control message sent before we start to process the target callable.
#: The argument is always ``None``.
STARTED = "started"

#: Control message sent when an exception was raised by the background
#: callable. The argument is a tuple containing exception information.
RAISED = "raised"

#: Control message sent to indicate that the background callable succeeded
#: and returned a result. The argument is that result.
RETURNED = "returned"

#: Message types that indicate a "final" message. After a message of this
#: type is received, no more messages will be received.
FINAL_MESSAGES = {ABANDONED, RAISED, RETURNED}

# The BaseFuture class maintains an internal state. That internal state maps to
# the user-facing state, but is more fine-grained, allowing the class to keep
# track of the internal consistency and invariants. For example, the
# user-facing CANCELLING state doesn't indicate whether the task has started
# or not; if it *has* already started, then a "start" message from the
# background task is invalid; otherwise, it's valid. So we split this into
# two internal states: _CANCELLING_BEFORE_STARTED and _CANCELLING_AFTER_STARTED
# to allow us to detect an invalid _task_started call.


#: Internal state attained when cancellation is requested before the task
#: starts.
_CANCELLING_BEFORE_STARTED = "cancelling_before_started"

#: Internal state attained when cancellation is requested after the task
#: starts.
_CANCELLING_AFTER_STARTED = "cancelling_after_started"

#: Internal state corresponding to a task that was abandoned due to
#: cancellation.
_CANCELLED_ABANDONED = "cancelled_abandoned"

#: Internal state corresponding to a task that failed after cancellation.
_CANCELLED_FAILED = "cancelled_failed"

#: Internal state corresponding to a task that completed after cancellation.
_CANCELLED_COMPLETED = "cancelled_completed"

#: Mapping from each internal state to the corresponding user-visible state.
_INTERNAL_STATE_TO_STATE = {
    WAITING: WAITING,
    EXECUTING: EXECUTING,
    COMPLETED: COMPLETED,
    FAILED: FAILED,
    _CANCELLING_BEFORE_STARTED: CANCELLING,
    _CANCELLING_AFTER_STARTED: CANCELLING,
    _CANCELLED_ABANDONED: CANCELLED,
    _CANCELLED_COMPLETED: CANCELLED,
    _CANCELLED_FAILED: CANCELLED,
}

#: Internal states corresponding to completed futures.
_DONE_INTERNAL_STATES = {
    internal_state
    for internal_state, state in _INTERNAL_STATE_TO_STATE.items()
    if state in DONE_STATES
}

#: Internal states corresponding to cancellable futures.
_CANCELLABLE_INTERNAL_STATES = {
    internal_state
    for internal_state, state in _INTERNAL_STATE_TO_STATE.items()
    if state in CANCELLABLE_STATES
}


class _StateTransitionError(Exception):
    """
    Exception used to indicate a bad state transition.

    Users should never see this exception. It indicates an error in the
    sequence of operations received by the future from the background
    task, from the executor, or from the user.
    """


@IFuture.register
class BaseFuture(HasRequiredTraits):
    """
    Convenience base class for the various flavours of Future.
    """

    # IFuture interface #######################################################

    def cancel(self):
        """
        Request cancellation of the background task.

        A task in ``WAITING`` or ``EXECUTING`` state will immediately be moved
        to ``CANCELLING`` state. If the task is not in ``WAITING`` or
        ``EXECUTING`` state, this function will raise ``RuntimeError``.

        Raises
        ------
        RuntimeError
            If the task has already completed or cancellation has already
            been requested.
        """
        if not self.cancellable:
            raise RuntimeError(
                "Can only cancel a waiting or executing task. "
                "Task state is {}".format(self.state)
            )
        self._user_cancelled()

    def receive(self, message):
        """
        Receive and process a message from the task associated to this future.

        This method is primarily for use by the executors, but may also be of
        use in testing.

        Parameters
        ----------
        message : object
            The message received from the associated task.

        Returns
        -------
        final : bool
            True if the received message should be the last one ever received
            from the paired task.
        """
        message_type, message_arg = message
        method_name = "_task_{}".format(message_type)
        getattr(self, method_name)(message_arg)
        return message_type in FINAL_MESSAGES

    # BaseFuture interface ####################################################

    #: The state of the background task, to the best of the knowledge of
    #: this future. One of the six constants ``WAITING``, ``EXECUTING``,
    #: ``COMPLETED``, ``FAILED``, ``CANCELLING`` or ``CANCELLED``.
    state = Property(FutureState)

    #: True if cancellation of the background task can be requested, else
    #: False. Cancellation of the background task can be requested only if
    #: the future's ``state`` is either ``WAITING`` or ``EXECUTING``.
    cancellable = Property(Bool())

    #: True when communications from the background task are complete.
    #: At that point, no further state changes can occur for this future.
    #: This trait has value True if the ``state`` is one of ``COMPLETED``,
    #: ``FAILED``, or ``CANCELLED``. It's safe to listen to this trait
    #: for changes: it will always fire exactly once, and when it fires
    #: its value will be consistent with that of the ``state`` trait.
    done = Property(Bool())

    @property
    def result(self):
        """
        Result of the background task.

        This attribute is only available if the state of the future is
        ``COMPLETED``. If the future has not reached the ``COMPLETED`` state,
        any attempt to access this attribute will raise an ``AttributeError``.

        Returns
        -------
        result : object
            The result obtained from the background task.

        Raises
        ------
        AttributeError
            If the task is still executing, or was cancelled, or raised an
            exception instead of returning a result.
        """
        if self.state != COMPLETED:
            raise AttributeError(
                "No result available. Task has not yet completed, "
                "or was cancelled, or failed with an exception. "
                "Task state is {}".format(self.state)
            )
        return self._result

    @property
    def exception(self):
        """
        Information about any exception raised by the background task.

        This attribute is only available if the state of this future is
        ``FAILED``. If the future has not reached the ``FAILED`` state, any
        attempt to access this attribute will raise an ``AttributeError.``

        Returns
        -------
        exc_info : tuple
            Tuple containing exception information in string form:
            (exception type, exception value, formatted traceback).

        Raises
        ------
        AttributeError
            If the task is still executing, or was cancelled, or completed
            without raising an exception.
        """
        if self.state != FAILED:
            raise AttributeError(
                "No exception information available. Task has "
                "not yet completed, or was cancelled, or completed "
                "without an exception. "
                "Task state is {}".format(self.state)
            )
        return self._exception

<<<<<<< HEAD
=======
    def cancel(self):
        """
        Request cancellation of the background task.

        A task in ``WAITING`` or ``EXECUTING`` state will immediately be moved
        to ``CANCELLING`` state. If the task is not in ``WAITING`` or
        ``EXECUTING`` state, this function does nothing.

        .. versionchanged:: 0.3.0

           This method no longer raises for a task that isn't cancellable.
           In previous versions, :exc:`RuntimeError` was raised.

        Returns
        -------
        cancelled : bool
            True if the task was cancelled, False if the task was not
            cancellable.
        """
        if self.cancellable:
            self._user_cancelled()
            logger.debug(f"{self} cancelled")
            return True
        else:
            logger.debug(f"{self} not cancellable; state is {self.state}")
            return False

    def receive(self, message):
        """
        Receive and process a message from the task associated to this future.

        This method is primarily for use by the executors, but may also be of
        use in testing.

        Parameters
        ----------
        message : object
            The message received from the associated task.

        Returns
        -------
        final : bool
            True if the received message should be the last one ever received
            from the paired task.
        """
        message_type, message_arg = message
        method_name = "_task_{}".format(message_type)
        getattr(self, method_name)(message_arg)
        return message_type in FINAL_MESSAGES

    # BaseFuture interface ####################################################

>>>>>>> 37c259f6
    def dispatch(self, message):
        """
        Dispatch a message arriving from the associated BaseTask.

        This is a convenience function, and may be safely overridden by
        subclasses that want to use a different dispatch mechanism. For
        a message type ``msgtype``, it looks for a method called
        ``_process_<msgtype>`` and dispatches the message arguments to
        that method. Subclasses then only need to provide the appropriate
        ``_process_<msgtype>`` methods.

        Parameters
        ----------
        message : object
            Message sent by the background task. The default implementation of
            this method expects the message to be in the form ``(message_type,
            message_args)`` with ``message_type`` a string.
        """
        message_type, message_arg = message
        method_name = "_process_{}".format(message_type)
        getattr(self, method_name)(message_arg)

    # State transitions #######################################################

    # These methods represent state transitions in response to external events.

    def _task_sent(self, message):
        """
        Automate dispatch of different types of message.

        Delegates the actual work to the :meth:`dispatch` method,
        which can be overridden by subclasses. Messages received after
        cancellation are ignored.

        Parameters
        ----------
        message : object
            Message from the background task.
        """

        if self._internal_state == _CANCELLING_AFTER_STARTED:
            # Ignore messages that arrive after a cancellation request.
            return
        elif self._internal_state == EXECUTING:
            self.dispatch(message)
        else:
            raise _StateTransitionError(
                "Unexpected custom message in internal state {!r}".format(
                    self._internal_state
                )
            )

    def _task_abandoned(self, none):
        """
        Update state when the background task is abandoned due to cancellation.

        Internal state:
        * _CANCELLING_BEFORE_STARTED -> _CANCELLED_ABANDONED

        Parameters
        ----------
        none : NoneType
            This parameter is unused.
        """
        if self._internal_state == _CANCELLING_BEFORE_STARTED:
            self._cancel = None
            self._internal_state = _CANCELLED_ABANDONED
        else:
            raise _StateTransitionError(
                "Unexpected 'started' message in internal state {!r}".format(
                    self._internal_state
                )
            )

    def _task_started(self, none):
        """
        Update state when the background task has started processing.

        Internal state:
        * WAITING -> EXECUTING
        * _CANCELLING_BEFORE_STARTED -> _CANCELLED_AFTER_STARTED

        Parameters
        ----------
        none : NoneType
            This parameter is unused.
        """
        if self._internal_state == WAITING:
            self._internal_state = EXECUTING
        elif self._internal_state == _CANCELLING_BEFORE_STARTED:
            self._internal_state = _CANCELLING_AFTER_STARTED
        else:
            raise _StateTransitionError(
                "Unexpected 'started' message in internal state {!r}".format(
                    self._internal_state
                )
            )

    def _task_returned(self, result):
        """
        Update state when background task reports completing successfully.

        Internal state:
        * EXECUTING -> COMPLETED
        * _CANCELLING_AFTER_STARTED -> _CANCELLED_COMPLETED

        Parameters
        ----------
        result : any
            The object returned by the background task.
        """
        if self._internal_state == EXECUTING:
            self._cancel = None
            self._result = result
            self._internal_state = COMPLETED
        elif self._internal_state == _CANCELLING_AFTER_STARTED:
            self._cancel = None
            self._result = result
            self._internal_state = _CANCELLED_COMPLETED
        else:
            raise _StateTransitionError(
                "Unexpected 'returned' message in internal state {!r}".format(
                    self._internal_state
                )
            )

    def _task_raised(self, exception_info):
        """
        Update state when the background task reports completing with an error.

        Internal state:
        * EXECUTING -> FAILED
        * _CANCELLING_AFTER_STARTED -> _CANCELLED_FAILED

        Parameters
        ----------
        exception_info : tuple
            Tuple containing exception information in string form:
            (exception type, exception value, formatted traceback).
        """
        if self._internal_state == EXECUTING:
            self._cancel = None
            self._exception = exception_info
            self._internal_state = FAILED
        elif self._internal_state == _CANCELLING_AFTER_STARTED:
            self._cancel = None
            self._exception = exception_info
            self._internal_state = _CANCELLED_FAILED
        else:
            raise _StateTransitionError(
                "Unexpected 'raised' message in internal state {!r}".format(
                    self._internal_state
                )
            )

    def _user_cancelled(self):
        """
        Update state when the user requests cancellation.

        A future in ``WAITING`` or ``EXECUTING`` state moves to ``CANCELLING``
        state.

        Internal state:
        * WAITING -> _CANCELLING_BEFORE_STARTED
        * EXECUTING -> _CANCELLING_AFTER_STARTED
        """
        if self._internal_state == WAITING:
            self._cancel()
            self._internal_state = _CANCELLING_BEFORE_STARTED
        elif self._internal_state == EXECUTING:
            self._cancel()
            self._internal_state = _CANCELLING_AFTER_STARTED
        else:
            raise _StateTransitionError(
                "Unexpected 'cancelled' message in internal state {!r}".format(
                    self._internal_state
                )
            )

    # Private traits ##########################################################

    #: Callback called (with no arguments) when user requests cancellation.
    #: This is reset to ``None`` once cancellation is impossible.
    _cancel = Callable(allow_none=True, required=True)

    #: The internal state of the future.
    _internal_state = Enum(WAITING, list(_INTERNAL_STATE_TO_STATE))

    #: Result from the background task.
    _result = Any()

    #: Exception information from the background task.
    _exception = Tuple(Str(), Str(), Str())

    # Private methods #########################################################

    def _get_state(self):
        """Property getter for the "state" trait."""
        return _INTERNAL_STATE_TO_STATE[self._internal_state]

    def _get_cancellable(self):
        """Property getter for the "cancellable" trait."""
        return self._internal_state in _CANCELLABLE_INTERNAL_STATES

    def _get_done(self):
        """Property getter for the "done" trait."""
        return self._internal_state in _DONE_INTERNAL_STATES

    @observe("_internal_state")
    def _update_property_traits(self, event):
        """Trait change handler for the "_internal_state" trait."""
        old_internal_state, new_internal_state = event.old, event.new

        old_state = _INTERNAL_STATE_TO_STATE[old_internal_state]
        new_state = _INTERNAL_STATE_TO_STATE[new_internal_state]
        if old_state != new_state:
            self.trait_property_changed("state", old_state, new_state)

        old_cancellable = old_internal_state in _CANCELLABLE_INTERNAL_STATES
        new_cancellable = new_internal_state in _CANCELLABLE_INTERNAL_STATES
        if old_cancellable != new_cancellable:
            self.trait_property_changed(
                "cancellable", old_cancellable, new_cancellable
            )

        old_done = old_internal_state in _DONE_INTERNAL_STATES
        new_done = new_internal_state in _DONE_INTERNAL_STATES
        if old_done != new_done:
            self.trait_property_changed("done", old_done, new_done)


class BaseTask:
    """
    Mixin for background task classes, making those classes callable.

    This class provides a callable wrapper allowing subclasses to easily
    provide a background callable task.

    Subclasses should override the ``run`` method to customize what should
    happen when the task runs. This class's ``__call__`` implementation will
    take care of sending standard control messages telling the future that the
    task has started, completed, or raised, and delegate to the ``run`` method
    for execution of the background task and sending of any custom messages.
    """

    def run(self, send, cancelled):
        """
        Run the body of the background task.

        Parameters
        ----------
        send
            single-argument callable used to send a message to the
            associated future. It takes the message to be sent, and returns
            no useful value.
        cancelled
            zero-argument callable that can be used to check whether
            cancellation has been requested for this task. Returns ``True``
            if cancellation has been requested, else ``False``.

        Returns
        -------
        any : object
            May return any object. That object will be delivered to the
            future's ``result`` attribute.
        """
        raise NotImplementedError(
            "This method should be implemented by subclasses."
        )

    def __call__(self, send, cancelled):
        if cancelled():
            send((ABANDONED, None))
            return

        send((STARTED, None))
        try:
            result = self.run(
                lambda message: send((SENT, message)),
                cancelled,
            )
        except BaseException as e:
            send((RAISED, marshal_exception(e)))
        else:
            send((RETURNED, result))<|MERGE_RESOLUTION|>--- conflicted
+++ resolved
@@ -148,20 +148,26 @@
 
         A task in ``WAITING`` or ``EXECUTING`` state will immediately be moved
         to ``CANCELLING`` state. If the task is not in ``WAITING`` or
-        ``EXECUTING`` state, this function will raise ``RuntimeError``.
-
-        Raises
-        ------
-        RuntimeError
-            If the task has already completed or cancellation has already
-            been requested.
-        """
-        if not self.cancellable:
-            raise RuntimeError(
-                "Can only cancel a waiting or executing task. "
-                "Task state is {}".format(self.state)
-            )
-        self._user_cancelled()
+        ``EXECUTING`` state, this function does nothing.
+
+        .. versionchanged:: 0.3.0
+
+           This method no longer raises for a task that isn't cancellable.
+           In previous versions, :exc:`RuntimeError` was raised.
+
+        Returns
+        -------
+        cancelled : bool
+            True if the task was cancelled, False if the task was not
+            cancellable.
+        """
+        if self.state in {WAITING, EXECUTING}:
+            self._user_cancelled()
+            logger.debug(f"{self} cancelled")
+            return True
+        else:
+            logger.debug(f"{self} not cancellable; state is {self.state}")
+            return False
 
     def receive(self, message):
         """
@@ -264,61 +270,6 @@
             )
         return self._exception
 
-<<<<<<< HEAD
-=======
-    def cancel(self):
-        """
-        Request cancellation of the background task.
-
-        A task in ``WAITING`` or ``EXECUTING`` state will immediately be moved
-        to ``CANCELLING`` state. If the task is not in ``WAITING`` or
-        ``EXECUTING`` state, this function does nothing.
-
-        .. versionchanged:: 0.3.0
-
-           This method no longer raises for a task that isn't cancellable.
-           In previous versions, :exc:`RuntimeError` was raised.
-
-        Returns
-        -------
-        cancelled : bool
-            True if the task was cancelled, False if the task was not
-            cancellable.
-        """
-        if self.cancellable:
-            self._user_cancelled()
-            logger.debug(f"{self} cancelled")
-            return True
-        else:
-            logger.debug(f"{self} not cancellable; state is {self.state}")
-            return False
-
-    def receive(self, message):
-        """
-        Receive and process a message from the task associated to this future.
-
-        This method is primarily for use by the executors, but may also be of
-        use in testing.
-
-        Parameters
-        ----------
-        message : object
-            The message received from the associated task.
-
-        Returns
-        -------
-        final : bool
-            True if the received message should be the last one ever received
-            from the paired task.
-        """
-        message_type, message_arg = message
-        method_name = "_task_{}".format(message_type)
-        getattr(self, method_name)(message_arg)
-        return message_type in FINAL_MESSAGES
-
-    # BaseFuture interface ####################################################
-
->>>>>>> 37c259f6
     def dispatch(self, message):
         """
         Dispatch a message arriving from the associated BaseTask.
