# (C) Copyright 2018-2021 Enthought, Inc., Austin, TX
# All rights reserved.
#
# This software is provided without warranty under the terms of the BSD
# license included in LICENSE.txt and may be redistributed only under
# the conditions described in the aforementioned license. The license
# is also available online at http://www.enthought.com/licenses/BSD.txt
#
# Thanks for using Enthought open source!

"""
Context providing multithreading-friendly worker pools, events, and routers.
"""

import concurrent.futures
import threading

from traits_futures.ets_context import ETSContext
from traits_futures.i_parallel_context import IParallelContext
from traits_futures.multithreading_router import MultithreadingRouter


class MultithreadingContext(IParallelContext):
    """
    Context for multithreading, suitable for use with the TraitsExecutor.

    Parameters
    ----------
<<<<<<< HEAD
    toolkit : Toolkit, optional
        Gui toolkit to use. If not given, the toolkit is determined based
        on what's available in the environment.
    """

    def __init__(self, toolkit):
        self._toolkit = toolkit
=======
    gui_context : IGuiContext, optional
        GUI context to use for interactions with the GUI event loop.
        If not given, an :class:`ETSContext` instance is used.
    """

    def __init__(self, gui_context=None):
        if gui_context is None:
            gui_context = ETSContext()

>>>>>>> 95356c8c
        self._closed = False
        self._gui_context = gui_context

    def worker_pool(self, *, max_workers=None):
        """
        Provide a new worker pool suitable for this context.

        Parameters
        ----------
        max_workers : int, optional
            Maximum number of workers to use. If not given, the choice is
            delegated to the ThreadPoolExecutor.

        Returns
        -------
        executor : concurrent.futures.Executor
        """
        return concurrent.futures.ThreadPoolExecutor(max_workers=max_workers)

    def event(self):
        """
        Return a shareable event suitable for this context.

        Returns
        -------
        event : event-like
            An event that can be shared safely with workers.
        """
        return threading.Event()

    def message_router(self):
        """
        Return a message router suitable for use in this context.

        Returns
        -------
        message_router : MultithreadingRouter
        """
<<<<<<< HEAD
        return MultithreadingRouter(_toolkit=self._toolkit)
=======
        return MultithreadingRouter(gui_context=self._gui_context)
>>>>>>> 95356c8c

    def close(self):
        """
        Do any cleanup necessary before disposal of the context.
        """
        self._closed = True

    @property
    def closed(self):
        """
        True if this context is closed, else False.
        """
        return self._closed<|MERGE_RESOLUTION|>--- conflicted
+++ resolved
@@ -26,15 +26,6 @@
 
     Parameters
     ----------
-<<<<<<< HEAD
-    toolkit : Toolkit, optional
-        Gui toolkit to use. If not given, the toolkit is determined based
-        on what's available in the environment.
-    """
-
-    def __init__(self, toolkit):
-        self._toolkit = toolkit
-=======
     gui_context : IGuiContext, optional
         GUI context to use for interactions with the GUI event loop.
         If not given, an :class:`ETSContext` instance is used.
@@ -44,7 +35,6 @@
         if gui_context is None:
             gui_context = ETSContext()
 
->>>>>>> 95356c8c
         self._closed = False
         self._gui_context = gui_context
 
@@ -83,11 +73,7 @@
         -------
         message_router : MultithreadingRouter
         """
-<<<<<<< HEAD
-        return MultithreadingRouter(_toolkit=self._toolkit)
-=======
         return MultithreadingRouter(gui_context=self._gui_context)
->>>>>>> 95356c8c
 
     def close(self):
         """
