# (C) Copyright 2018-2020 Enthought, Inc., Austin, TX
# All rights reserved.
#
# This software is provided without warranty under the terms of the BSD
# license included in LICENSE.txt and may be redistributed only under
# the conditions described in the aforementioned license. The license
# is also available online at http://www.enthought.com/licenses/BSD.txt
#
# Thanks for using Enthought open source!

"""
wxPython cross-thread pinger.

This module provides a way for a background thread to request that
the main thread execute a (fixed, parameterless) callback.
"""

import wx.lib.newevent


# Note: we're not using the more obvious spelling
#   _PingEvent, _PingEventBinder = wx.lib.newevent.NewEvent()
# here because that confuses Sphinx's autodoc mocking.
# Ref: enthought/traits-futures#263.

#: New event type that's unique to the Pinger infrastructure.
_PingEventPair = wx.lib.newevent.NewEvent()
_PingEvent = _PingEventPair[0]
_PingEventBinder = _PingEventPair[1]


class Pinger:
    """
    Ping emitter, which can send pings to a receiver in a thread-safe manner.

    Parameters
    ----------
    pingee : Pingee
        The target receiver for the pings. The receiver must already be
        connected.
    """

    def __init__(self, pingee):
        self.pingee = pingee

    def connect(self):
        """
        Connect to the ping receiver. No pings should be sent until
        this function is called.
        """
        pass

    def disconnect(self):
        """
        Disconnect from the ping receiver. No pings should be sent
        after calling this function.
        """
        pass

    def ping(self):
        """
        Send a ping to the ping receiver.
        """
        wx.PostEvent(self.pingee, _PingEvent())


class Pingee(wx.EvtHandler):
    """
    Receiver for pings.

    Whenever a ping is received from a linked Pingee, the receiver
    calls the given fixed parameterless callable.

    The ping receiver must be connected (using the ``connect``) method
    before use, and should call ``disconnect`` when it's no longer
    expected to receive pings.

    Parameters
    ----------
    on_ping : callable
        Zero-argument callable that's called on the main thread
        every time a ping is received.
    """

    def __init__(self, on_ping):
        wx.EvtHandler.__init__(self)
        self._on_ping = lambda event: on_ping()
<<<<<<< HEAD

    def connect(self):
        """
        Prepare Pingee to receive pings.
        """
        self._binder = wx.PyEventBinder(_PING_EVENT_TYPE)
        self.Bind(self._binder, self._on_ping)

=======

    def connect(self):
        """
        Prepare Pingee to receive pings.
        """
        self.Bind(_PingEventBinder, handler=self._on_ping)

>>>>>>> 043ec674
    def disconnect(self):
        """
        Undo any connections made in the connect method.
        """
<<<<<<< HEAD
        self.Unbind(self._binder, handler=self._on_ping)
        del self._binder
=======
        self.Unbind(_PingEventBinder, handler=self._on_ping)
>>>>>>> 043ec674
<|MERGE_RESOLUTION|>--- conflicted
+++ resolved
@@ -85,16 +85,6 @@
     def __init__(self, on_ping):
         wx.EvtHandler.__init__(self)
         self._on_ping = lambda event: on_ping()
-<<<<<<< HEAD
-
-    def connect(self):
-        """
-        Prepare Pingee to receive pings.
-        """
-        self._binder = wx.PyEventBinder(_PING_EVENT_TYPE)
-        self.Bind(self._binder, self._on_ping)
-
-=======
 
     def connect(self):
         """
@@ -102,14 +92,8 @@
         """
         self.Bind(_PingEventBinder, handler=self._on_ping)
 
->>>>>>> 043ec674
     def disconnect(self):
         """
         Undo any connections made in the connect method.
         """
-<<<<<<< HEAD
-        self.Unbind(self._binder, handler=self._on_ping)
-        del self._binder
-=======
-        self.Unbind(_PingEventBinder, handler=self._on_ping)
->>>>>>> 043ec674
+        self.Unbind(_PingEventBinder, handler=self._on_ping)