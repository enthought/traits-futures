--- conflicted
+++ resolved
@@ -13,11 +13,7 @@
 """
 
 
-<<<<<<< HEAD
 from traits_futures.asyncio.context import AsyncioContext
-=======
-from traits_futures.ets_context import ETSContext
->>>>>>> 95356c8c
 
 #: Maximum timeout for blocking calls, in seconds. A successful test should
 #: never hit this timeout - it's there to prevent a failing test from hanging
@@ -41,23 +37,14 @@
         return AsyncioContext()
 
     def setUp(self):
-<<<<<<< HEAD
-        self._toolkit = self.toolkit_factory()
-        self._event_loop_helper = self._toolkit.event_loop_helper()
-=======
-        self._gui_context = ETSContext()
+        self._gui_context = self.toolkit_factory()
         self._event_loop_helper = self._gui_context.event_loop_helper()
->>>>>>> 95356c8c
         self._event_loop_helper.init()
 
     def tearDown(self):
         self._event_loop_helper.dispose()
         del self._event_loop_helper
-<<<<<<< HEAD
-        del self._toolkit
-=======
         del self._gui_context
->>>>>>> 95356c8c
 
     def run_until(self, object, trait, condition, timeout=SAFETY_TIMEOUT):
         """
