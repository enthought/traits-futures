--- conflicted
+++ resolved
@@ -87,11 +87,7 @@
         """
         self._event_loop_helper.run_until(object, trait, condition, timeout)
 
-<<<<<<< HEAD
-    def exercise_event_loop(self, timeout=SAFETY_TIMEOUT):
-=======
     def exercise_event_loop(self):
->>>>>>> 2b1fa21e
         """
         Exercise the event loop.
 
@@ -104,15 +100,6 @@
         "check that nothing bad happens as a result of other pending event
         loop tasks", but it's not safe to use it for tests that *require*
         pending event loop tasks to be processed.
-<<<<<<< HEAD
-
-        Parameters
-        ----------
-        timeout : float, optional.
-            Maximum time to run the event loop for. Defaults to
-            a value of SAFETY_TIMEOUT, for safety.
-=======
->>>>>>> 2b1fa21e
         """
         sentinel = _HasBool()
         self._event_loop_helper.setattr_soon(sentinel, "flag", True)
@@ -120,8 +107,4 @@
             sentinel,
             "flag",
             lambda sentinel: sentinel.flag,
-<<<<<<< HEAD
-            timeout=SAFETY_TIMEOUT,
-=======
->>>>>>> 2b1fa21e
         )