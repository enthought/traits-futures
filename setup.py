--- conflicted
+++ resolved
@@ -70,14 +70,6 @@
             "qt = traits_futures.qt.init:toolkit_object",
         ],
     },
-<<<<<<< HEAD
-    extras_require={
-        "null": [],
-        "pyqt5": ["pyqt5"],
-        "pyside2": ["pyside2"],
-    },
-=======
     python_requires=">=3.6",
->>>>>>> 24926562
     license="BSD",
 )