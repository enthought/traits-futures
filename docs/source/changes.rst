--- conflicted
+++ resolved
@@ -15,17 +15,13 @@
 
 Release date: XXXX-XX-XX
 
-<<<<<<< HEAD
 
-=======
->>>>>>> 1c8e5075
 Backwards-incompatible changes
 ~~~~~~~~~~~~~~~~~~~~~~~~~~~~~~
 
 The following backwards-incompatible changes may affect advanced users
 of Traits Futures.
 
-<<<<<<< HEAD
 * The ``send`` callable passed to the background task now expects a single
   Python object as an argument, rather than accepting a message type and
   a message argument as separate arguments. Existing uses of the form
@@ -36,16 +32,8 @@
 * The ``state`` trait of the ``~.TraitsExecutor`` is now read-only;
   previously, it was writable.
 
-
-Changes
-~~~~~~~
-=======
-* The ``state`` trait of the ``~.TraitsExecutor`` is now read-only;
-  previously, it was writable.
-
 Other Changes
 ~~~~~~~~~~~~~
->>>>>>> 1c8e5075
 
 * Python 3.5 is no longer supported. Traits Futures requires Python 3.6
   or later.
