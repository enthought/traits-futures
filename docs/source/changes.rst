--- conflicted
+++ resolved
@@ -10,29 +10,29 @@
    Thanks for using Enthought open source!
 
 
-<<<<<<< HEAD
 Release 0.4.0
-=======
-Release 0.3.1
->>>>>>> 63005f7b
 -------------
 
 Release date: XXXX-XX-XX
 
-<<<<<<< HEAD
 
 Continuous integration and build
 ~~~~~~~~~~~~~~~~~~~~~~~~~~~~~~~~
 
 * Add cron-job-based workflow to validate installation of the latest
   wheel and sdist from PyPI. (#465)
-=======
+
+
+Release 0.3.1
+-------------
+
+Release date: XXXX-XX-XX
+
 Fixes
 ~~~~~
 
 * Fix regression where |BaseFuture| subclasses could not be instantiated
   without any arguments. (#467)
->>>>>>> 63005f7b
 
 
 Release 0.3.0
