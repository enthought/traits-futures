--- conflicted
+++ resolved
@@ -33,12 +33,8 @@
 PYQT = "pyqt"  # Qt 4, PyQt
 PYQT5 = "pyqt5"  # Qt 5, PyQt
 PYSIDE2 = "pyside2"  # Qt 5, Qt for Python
-<<<<<<< HEAD
 WXPYTHON = "wxpython"  # wxPython
 TOOLKITS = [NULL, PYQT, PYQT5, PYSIDE2, WXPYTHON]
-=======
-TOOLKITS = [NULL, PYQT, PYQT5, PYSIDE2]
->>>>>>> f822062a
 
 # Default Python version and toolkit.
 DEFAULT_PYTHON = PYTHON36
@@ -101,12 +97,9 @@
     (MACOS, PYTHON36, PYSIDE2),
     (LINUX, PYTHON36, PYSIDE2),
     (WINDOWS, PYTHON36, PYSIDE2),
-<<<<<<< HEAD
     (MACOS, PYTHON36, WXPYTHON),
     (LINUX, PYTHON36, WXPYTHON),
     (WINDOWS, PYTHON36, WXPYTHON),
-=======
->>>>>>> f822062a
 ]
 
 # Dependencies needed for all platforms, toolkits and Python versions.
@@ -133,12 +126,9 @@
     PYQT: ["pyqt", "traitsui"],
     PYQT5: ["pyqt5", "traitsui"],
     PYSIDE2: ["pyside2", "traitsui"],
-<<<<<<< HEAD
     # wxPython is not yet available through EDM, and needs special
     # handling in the main script.
     WXPYTHON: ["traitsui"],
-=======
->>>>>>> f822062a
 }
 
 # Toolkit-specific ci dependencies
