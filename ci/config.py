--- conflicted
+++ resolved
@@ -30,13 +30,8 @@
 # Toolkits
 PYSIDE = "pyside"  # Qt 4, PySide 1; only available for Python 2.x.
 PYQT = "pyqt"  # Qt 4, PyQt, available for Python 2 and Python 3.
-<<<<<<< HEAD
-WX = "wx"  # wxpython, available for Python 2 only
-TOOLKITS = [PYSIDE, PYQT, WX]
-=======
 WXPYTHON = "wxpython"  # available for Python 2 only.
 TOOLKITS = [PYSIDE, PYQT, WXPYTHON]
->>>>>>> 6b8d9114
 
 # Default Python version and toolkit.
 DEFAULT_PYTHON = PYTHON36
@@ -93,15 +88,9 @@
 # Platforms and Python versions that we support.
 # Triples (edm-platform-string, Python major.minor version, GUI toolkit)
 PLATFORMS = [
-<<<<<<< HEAD
-    (MACOS, PYTHON27, WX),
-    (LINUX, PYTHON27, WX),
-    (WINDOWS, PYTHON27, WX),
-=======
     (MACOS, PYTHON27, WXPYTHON),
     (LINUX, PYTHON27, WXPYTHON),
     (WINDOWS, PYTHON27, WXPYTHON),
->>>>>>> 6b8d9114
     (MACOS, PYTHON27, PYSIDE),
     (LINUX, PYTHON27, PYSIDE),
     (WINDOWS, PYTHON27, PYSIDE),
@@ -144,11 +133,7 @@
 TOOLKIT_CORE_DEPS = {
     PYQT: ["pyqt"],
     PYSIDE: ["pyside"],
-<<<<<<< HEAD
-    WX: ["wxpython"],
-=======
     WXPYTHON: ["wxpython"],
->>>>>>> 6b8d9114
 }
 
 # Additional platform-specific core dependencies.
