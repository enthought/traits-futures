# (C) Copyright 2018-2020 Enthought, Inc., Austin, TX
# All rights reserved.
#
# This software is provided without warranty under the terms of the BSD
# license included in LICENSE.txt and may be redistributed only under
# the conditions described in the aforementioned license. The license
# is also available online at http://www.enthought.com/licenses/BSD.txt
#
# Thanks for using Enthought open source!

"""
Utilities for setting up a development environment and running tests.  See
the top-level repository README for more detailed instructions on how to use
these.
"""
import contextlib
import os
import shutil
import stat
import tempfile

import click

import ci.config as cfg
from ci.python_environment import (
    current_platform,
    PythonEnvironment,
)


# Ensure that "-h" is supported for getting help.
CONTEXT_SETTINGS = dict(
    help_option_names=["-h", "--help"],
)

# Common options for the commands.
python_version_option = click.option(
    "--python-version",
    type=click.Choice(cfg.PYTHON_VERSIONS),
    help="Python version for the development environment.",
    default=cfg.DEFAULT_PYTHON,
    show_default=True,
    envvar="CI_PYTHON_VERSION",
)
toolkit_option = click.option(
    "--toolkit",
    type=click.Choice(cfg.TOOLKITS),
    help="UI toolkit for the development environment.",
    default=cfg.DEFAULT_TOOLKIT,
    show_default=True,
    envvar="CI_TOOLKIT",
)
verbose_option = click.option(
    "--verbose/--quiet",
    help="Run tests in verbose mode?  [default: --verbose]",
    default=True,
)


# All commands are implemented as subcommands of the cli group.
@click.group(context_settings=CONTEXT_SETTINGS)
def cli():
    """
    Development and continuous integration helpers for Traits Futures.
    """
    pass


@cli.command()
@python_version_option
@toolkit_option
@click.argument(
    "mode",
    type=click.Choice(["ci", "develop"]),
    default="develop",
)
def build(python_version, toolkit, mode):
    """
    Create an EDM-based development environment.

    The mode argument should be one of "ci" (for continuous integration)
    or "develop" (for local development). The default is "develop".
    """
    pyenv = _get_devenv(python_version, toolkit)

    # Destroy any existing environment.
    if pyenv.exists():
        pyenv.destroy()

    if mode == "ci":
        dependencies = cfg.ci_dependencies(python_version, toolkit)
    else:
        dependencies = cfg.develop_dependencies(python_version, toolkit)

    # Create new environment and populate with dependent packages.
    pyenv.create()
    pyenv.install(dependencies)

<<<<<<< HEAD
    # wxPython installation needs special handling.
    # Ref: https://wxpython.org/pages/downloads/
    platform = current_platform()
    if toolkit == cfg.WXPYTHON and mode == "ci":
        if platform == cfg.LINUX:
            wxpython_install_cmd = [
                "-m",
                "pip",
                "install",
                "-f",
                "https://extras.wxpython.org/wxPython4/extras/linux/gtk3/ubuntu-16.04",  # noqa: E501
                "wxPython",
            ]
        else:
            wxpython_install_cmd = [
                "-m",
                "pip",
                "install",
                "wxPython",
            ]
=======
    # wxPython installation needs special handling, especially on Linux
    # Ref: https://wxpython.org/pages/downloads/
    if toolkit == cfg.WXPYTHON and mode == "ci":
        wxpython_install_options = []
        if current_platform() == cfg.LINUX:
            wxpython_install_options += [
                "-f",
                "https://extras.wxpython.org/wxPython4/extras/linux/gtk3/ubuntu-16.04",  # noqa: E501
            ]

        wxpython_install_cmd = [
            "-m",
            "pip",
            "install",
            *wxpython_install_options,
            "wxPython",
        ]
>>>>>>> 0e541707
        pyenv.python(wxpython_install_cmd)

    # Install local packages.
    local_packages = ["./"]
    pip_options = ["--editable"] if mode == "develop" else []
    for package in local_packages:
        install_cmd = [
            "-m",
            "pip",
            "install",
            "--no-deps",
            *pip_options,
            package,
        ]
        pyenv.python(install_cmd)

    click.echo(
        "Created environment with name {}".format(pyenv.environment_name)
    )


@cli.command()
@python_version_option
@toolkit_option
def shell(python_version, toolkit):
    pyenv = _get_devenv(python_version, toolkit)
    shell_cmd = ["shell", "-e", pyenv.environment_name]
    pyenv.edm(shell_cmd)


@cli.command()
@python_version_option
@toolkit_option
@verbose_option
@click.option(
    "--branch/--no-branch",
    help="Include branch coverage?  [default: --branch]",
    default=True,
)
@click.option(
    "--html/--no-html",
    help="Create an HTML report?  [default: --html]",
    default=True,
)
@click.option(
    "--report/--no-report",
    help="Output report to the console?  [default: --report]",
    default=True,
)
def coverage(python_version, toolkit, verbose, branch, html, report):
    """
    Run the test suite under coverage.
    """
    pyenv = _get_devenv(python_version, toolkit)

    test_packages = [cfg.PACKAGE_NAME]
    test_options = ["--verbose"] if verbose else []
    coverage_options = ["--branch"] if branch else []

    failed_packages = []
    with in_coverage_directory():
        for package in test_packages:
            test_cmd = ["-m", "unittest", "discover", *test_options, package]
            coverage_cmd = [
                "-m",
                "coverage",
                "run",
                "--source",
                package,
                "--append",
                *coverage_options,
                *test_cmd,
            ]
            return_code = pyenv.python_return_code(coverage_cmd)
            if return_code:
                failed_packages.append(package)

        if failed_packages:
            raise click.ClickException(
                "The following packages had test failures: {}".format(
                    failed_packages
                )
            )
        else:
            if html:
                pyenv.python(["-m", "coverage", "html"])
            if report:
                pyenv.python(["-m", "coverage", "report"])
                click.echo()


@cli.command()
@python_version_option
@toolkit_option
def doc(python_version, toolkit):
    """
    Run documentation build.
    """
    pyenv = _get_devenv(python_version, toolkit)

    # Use sphinx-apidoc to build API documentation.
    docs_source_api = "docs/source/api"
    template_dir = "docs/source/api/templates/"
    apidoc_command = [
        "-m",
        "sphinx.ext.apidoc",
        "--separate",
        "--no-toc",
        "-o",
        docs_source_api,
        "-t",
        template_dir,
        "traits_futures",
        "*/tests",
    ]
    pyenv.python(apidoc_command)

    # Be nitpicky. This detects missing class references.
    sphinx_options = ["-n"]

    build_cmd = ["-m", "sphinx"]
    build_cmd.extend(sphinx_options)
    build_cmd.extend([cfg.DOCS_SOURCE_DIR, cfg.DOCS_BUILD_DIR])
    pyenv.python(build_cmd)


@cli.command()
@python_version_option
@toolkit_option
@click.argument(
    "example-name",
    type=click.Choice(cfg.EXAMPLES),
)
def example(python_version, toolkit, example_name):
    """
    Run one of the examples.
    """
    pyenv = _get_devenv(python_version, toolkit)
    example_script = os.path.join("examples", cfg.EXAMPLES[example_name])
    pyenv.python([example_script])


@cli.command()
@python_version_option
@toolkit_option
def flake8(python_version, toolkit):
    """
    Run flake8 on all Python files.
    """
    targets = cfg.FLAKE8_TARGETS

    pyenv = _get_devenv(python_version, toolkit)
    if pyenv.python_return_code(["-m", "flake8"] + targets):
        click.echo()
        raise click.ClickException("Flake8 check failed.")
    else:
        click.echo("Flake8 check succeeded.")


@cli.command()
@python_version_option
@toolkit_option
@verbose_option
def test(python_version, toolkit, verbose):
    """
    Run the test suite.
    """
    pyenv = _get_devenv(python_version, toolkit)

    test_packages = [cfg.PACKAGE_NAME]
    test_options = ["--verbose"] if verbose else []

    failed_packages = []
    for package in test_packages:
        test_cmd = ["-m", "unittest", "discover", *test_options, package]

        # Run tests from an empty directory to avoid picking up
        # code directly from the repository instead of the target
        # environment.
        with in_test_directory():
            return_code = pyenv.python_return_code(test_cmd)
        if return_code:
            failed_packages.append(package)

    if failed_packages:
        raise click.ClickException(
            "There were test failures in the following packages: {}".format(
                failed_packages
            )
        )

    click.echo("All tests passed.")


# Helper functions ############################################################


def _get_devenv(python_version, toolkit):
    """
    Return a PythonEnvironment corresponding to the development environment for
    a given Python version and UI toolkit.
    """
    platform = current_platform()
    if (platform, python_version, toolkit) not in cfg.PLATFORMS:
        raise click.ClickException(
            "Unsupported configuration: platform={platform}, "
            "python_version={python_version}, toolkit={toolkit}".format(
                platform=platform,
                python_version=python_version,
                toolkit=toolkit,
            )
        )

    runtime_version = cfg.RUNTIME_VERSION[python_version]
    environment_name = cfg.ENVIRONMENT_TEMPLATE.format(
        prefix=cfg.PREFIX,
        python_version=python_version,
        toolkit=toolkit,
    )

    return PythonEnvironment(
        edm_config=cfg.EDM_CONFIGURATION,
        name=environment_name,
        runtime_version=runtime_version,
    )


def _remove_readonly(func, path, _):
    """ Clear the readonly bit and reattempt the removal """
    os.chmod(path, stat.S_IWRITE)
    func(path)


@contextlib.contextmanager
def in_test_directory():
    """
    Change to a temporary empty directory for testing purposes.
    """
    old_cwd = os.getcwd()
    tempdir = tempfile.mkdtemp()
    os.chdir(tempdir)
    try:
        yield
    finally:
        os.chdir(old_cwd)
        shutil.rmtree(tempdir, onerror=_remove_readonly)


@contextlib.contextmanager
def in_coverage_directory():
    """
    Temporarily change to the coverage directory.
    """
    # Delete old directory if necessary.
    coverage_directory = cfg.COVERAGE_DIR
    if os.path.exists(coverage_directory):
        shutil.rmtree(coverage_directory, onerror=_remove_readonly)
    os.makedirs(coverage_directory)

    old_cwd = os.getcwd()
    os.chdir(coverage_directory)
    try:
        yield
    finally:
        os.chdir(old_cwd)


if __name__ == "__main__":
    cli(prog_name="python -m ci")<|MERGE_RESOLUTION|>--- conflicted
+++ resolved
@@ -96,28 +96,6 @@
     pyenv.create()
     pyenv.install(dependencies)
 
-<<<<<<< HEAD
-    # wxPython installation needs special handling.
-    # Ref: https://wxpython.org/pages/downloads/
-    platform = current_platform()
-    if toolkit == cfg.WXPYTHON and mode == "ci":
-        if platform == cfg.LINUX:
-            wxpython_install_cmd = [
-                "-m",
-                "pip",
-                "install",
-                "-f",
-                "https://extras.wxpython.org/wxPython4/extras/linux/gtk3/ubuntu-16.04",  # noqa: E501
-                "wxPython",
-            ]
-        else:
-            wxpython_install_cmd = [
-                "-m",
-                "pip",
-                "install",
-                "wxPython",
-            ]
-=======
     # wxPython installation needs special handling, especially on Linux
     # Ref: https://wxpython.org/pages/downloads/
     if toolkit == cfg.WXPYTHON and mode == "ci":
@@ -135,7 +113,6 @@
             *wxpython_install_options,
             "wxPython",
         ]
->>>>>>> 0e541707
         pyenv.python(wxpython_install_cmd)
 
     # Install local packages.
